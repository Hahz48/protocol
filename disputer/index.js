--- conflicted
+++ resolved
@@ -37,7 +37,6 @@
   const emp = await ExpiringMultiParty.at(address);
 
   // Setup price feed.
-  // TODO: consider making getTime async and using contract time.
   const getTime = () => Math.round(new Date().getTime() / 1000);
   const priceFeed = await createPriceFeed(web3, Logger, new Networker(Logger), getTime, priceFeedConfig);
 
@@ -47,14 +46,8 @@
 
   // Client and dispute bot
   const empClient = new ExpiringMultiPartyClient(Logger, ExpiringMultiParty.abi, web3, emp.address);
-<<<<<<< HEAD
-  const getTime = () => emp.getCurrentTime();
   const gasEstimator = new GasEstimator(Logger, getTime);
-  const disputer = new Disputer(Logger, empClient, gasEstimator, accounts[0]);
-=======
-  const gasEstimator = new GasEstimator(Logger);
   const disputer = new Disputer(Logger, empClient, gasEstimator, priceFeed, accounts[0]);
->>>>>>> 0af0708e
 
   while (true) {
     try {
