--- conflicted
+++ resolved
@@ -96,11 +96,16 @@
   });
 
   it("Allowances are set", async function() {
-<<<<<<< HEAD
-    await Poll.run(spyLogger, emp.address, oneSplitMock.address, 0, defaultPriceFeedConfig, liquidatorConfig);
-=======
-    await Poll.run(spyLogger, emp.address, pollingDelay, executionRetries, errorRetriesTimeout, defaultPriceFeedConfig);
->>>>>>> dccb2feb
+    await Poll.run(
+      spyLogger,
+      emp.address,
+      oneSplitMock.address,
+      pollingDelay,
+      executionRetries,
+      errorRetriesTimeout,
+      defaultPriceFeedConfig,
+      liquidatorConfig
+    );
 
     const collateralAllowance = await collateralToken.allowance(contractCreator, emp.address);
     assert.equal(collateralAllowance.toString(), MAX_UINT_VAL);
@@ -109,11 +114,16 @@
   });
 
   it("Completes one iteration without logging any errors", async function() {
-<<<<<<< HEAD
-    await Poll.run(spyLogger, emp.address, oneSplitMock.address, 0, defaultPriceFeedConfig, liquidatorConfig);
-=======
-    await Poll.run(spyLogger, emp.address, pollingDelay, executionRetries, errorRetriesTimeout, defaultPriceFeedConfig);
->>>>>>> dccb2feb
+    await Poll.run(
+      spyLogger,
+      emp.address,
+      oneSplitMock.address,
+      pollingDelay,
+      executionRetries,
+      errorRetriesTimeout,
+      defaultPriceFeedConfig,
+      liquidatorConfig
+    );
 
     for (let i = 0; i < spy.callCount; i++) {
       assert.notEqual(spyLogLevel(spy, i), "error");
@@ -139,7 +149,16 @@
     };
 
     executionRetries = 3; // set execution retries to 3 to validate.
-    await Poll.run(spyLogger, emp.address, pollingDelay, executionRetries, errorRetriesTimeout, defaultPriceFeedConfig);
+    await Poll.run(
+      spyLogger,
+      emp.address,
+      oneSplitMock.address,
+      pollingDelay,
+      executionRetries,
+      errorRetriesTimeout,
+      defaultPriceFeedConfig,
+      liquidatorConfig
+    );
 
     // Iterate over all log events and count the number of empStateUpdates, liquidator check for liquidation events
     // execution loop errors and finally liquidator polling errors.
