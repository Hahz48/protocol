--- conflicted
+++ resolved
@@ -70,7 +70,6 @@
 Note: this use case is not particularly common, but it is sometimes useful to have access to multiple abi versions
 side-by-side.
 
-<<<<<<< HEAD
 ## Deployment with Hardhat
 
 Here is a list of scripts you can execute:
@@ -82,7 +81,6 @@
 `yarn void:deploy`
 
 This will deploy your contracts on the in-memory hardhat network and exit, leaving no trace. Quickest way to ensure that deployments work as intended without consequences.
-=======
 ## Typescript!
 
 In addition to the above import styles, you can import typescript types for truffle, ethers, and web3. Because of existing
@@ -138,5 +136,4 @@
 import type { Voting } from "@uma/core/contract-types/web3/Voting";
 
 const voting = new web3.eth.Contract(VOTING_ABI, VOTING_ADDRESS) as Voting;
-```
->>>>>>> 3ba662f9
+```