{
  "name": "@uma/core",
  "version": "1.2.2",
  "description": "UMA smart contracts and unit tests",
  "dependencies": {
    "@truffle/contract": "^4.2.20",
    "@uma/common": "^1.1.0",
    "@uma/core-1-1-0": "npm:@uma/core@1.1.0",
    "@uma/core-1-2-0": "npm:@uma/core@1.2.0",
    "@uma/core-1-2-1": "npm:@uma/core@1.2.1",
    "@uma/core-1-2-2": "npm:@uma/core@1.2.2",
    "@uniswap/lib": "4.0.1-alpha",
    "@uniswap/v2-core": "1.0.0",
    "@uniswap/v2-periphery": "1.1.0-beta.0"
  },
  "devDependencies": {
    "@awaitjs/express": "^0.3.0",
    "@ethersproject/units": "^5.0.3",
    "@google-cloud/bigquery": "^5.3.0",
    "@openzeppelin/contracts": "3.0.0",
<<<<<<< HEAD
    "@sendgrid/mail": "^6.4.0",
    "@tsconfig/node14": "^1.0.0",
=======
>>>>>>> 68947d51
    "@uma/financial-templates-lib": "^1.2.0",
    "bignumber.js": "^8.0.1",
    "bip39": "^3.0.2",
    "chai": "^4.2.0",
    "coveralls": "^3.1.0",
    "ethereumjs-wallet": "^1.0.0",
    "express": "^4.17.1",
<<<<<<< HEAD
    "gmail-send": "^1.2.14",
    "highland": "^2.13.5",
=======
>>>>>>> 68947d51
    "lodash": "^4.17.20",
    "minimist": "^1.2.0",
    "mocha": "^8.1.2",
    "moment": "^2.24.0",
    "node-fetch": "^2.3.0",
    "solidity-coverage": "^0.7.2",
    "truffle": "^5.1.16",
    "truffle-assertions": "^0.9.2",
    "truffle-deploy-registry": "^0.5.1",
    "typescript": "^4.1.3",
    "web3": "1.2.11"
  },
  "homepage": "https://umaproject.org",
  "license": "AGPL-3.0-or-later",
  "publishConfig": {
    "registry": "https://registry.npmjs.com/",
    "access": "public"
  },
  "repository": {
    "type": "git",
    "url": "git+https://github.com/UMAprotocol/protocol.git"
  },
  "main": "index.js",
  "types": "./dist/index.d.ts",
  "files": [
    "/contracts/**/*.sol",
    "/build/contracts/*.json",
    "/migrations/*.js",
    "/config/*.json",
    "/dist/**/*"
  ],
  "scripts": {
    "test": "yarn mocha-test && yarn hardhat-test && yarn truffle-test",
    "truffle-test": "truffle test ./truffle-test/*",
    "hardhat-test": "hardhat test --network hardhat",
    "mocha-test": "mocha ./mocha-test --recursive",
    "load-addresses": "yarn run apply-registry",
    "clean": "rm -rf build",
    "build": "yarn truffle compile && yarn load-addresses && tsc",
    "prepublish": "yarn build"
  },
  "bugs": {
    "url": "https://github.com/UMAprotocol/protocol/issues"
  }
}<|MERGE_RESOLUTION|>--- conflicted
+++ resolved
@@ -18,11 +18,6 @@
     "@ethersproject/units": "^5.0.3",
     "@google-cloud/bigquery": "^5.3.0",
     "@openzeppelin/contracts": "3.0.0",
-<<<<<<< HEAD
-    "@sendgrid/mail": "^6.4.0",
-    "@tsconfig/node14": "^1.0.0",
-=======
->>>>>>> 68947d51
     "@uma/financial-templates-lib": "^1.2.0",
     "bignumber.js": "^8.0.1",
     "bip39": "^3.0.2",
@@ -30,11 +25,6 @@
     "coveralls": "^3.1.0",
     "ethereumjs-wallet": "^1.0.0",
     "express": "^4.17.1",
-<<<<<<< HEAD
-    "gmail-send": "^1.2.14",
-    "highland": "^2.13.5",
-=======
->>>>>>> 68947d51
     "lodash": "^4.17.20",
     "minimist": "^1.2.0",
     "mocha": "^8.1.2",
