--- conflicted
+++ resolved
@@ -68,12 +68,9 @@
 
   // Returns the current fast gas price in Wei, converted from the stored Gwei value.
   getCurrentFastPrice() {
-<<<<<<< HEAD
-=======
     // Sometimes the multiplication by 1e9 introduces some error into the resulting number,
     // so we'll conservatively ceil the result before returning. This output is usually passed into
     // a web3 contract call so it MUST be an integer.
->>>>>>> ac96ad14
     return Math.ceil(this.lastFastPriceGwei * 1e9);
   }
 
